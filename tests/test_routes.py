--- conflicted
+++ resolved
@@ -75,31 +75,6 @@
         resp = self.client.get("/")
         self.assertEqual(resp.status_code, status.HTTP_200_OK)
 
-<<<<<<< HEAD
-    def test_delete_customer(self):
-        """It should Delete a Customer"""
-        test_customer = self._create_customers(1)[0]
-        response = self.client.delete(f"{BASE_URL}/{test_customer.id}")
-        self.assertEqual(response.status_code, status.HTTP_204_NO_CONTENT)
-        self.assertEqual(len(response.data), 0)
-        # make sure they are deleted
-        response = self.client.get(f"{BASE_URL}/{test_customer.id}")
-        self.assertEqual(response.status_code, status.HTTP_404_NOT_FOUND)
-
-    def test_delete_non_existing_customer(self):
-        """It should Delete a Customer even if it doesn't exist"""
-        response = self.client.delete(f"{BASE_URL}/0")
-        self.assertEqual(response.status_code, status.HTTP_204_NO_CONTENT)
-        self.assertEqual(len(response.data), 0)
-    
-    def test_get_customer_list(self):
-        """It should Get a list of Customers"""
-        self._create_customers(5)
-        response = self.client.get(BASE_URL)
-        self.assertEqual(response.status_code, status.HTTP_200_OK)
-        data = response.get_json()
-        self.assertEqual(len(data), 5)
-=======
     # ----------------------------------------------------------
     # TEST CREATE
     # ----------------------------------------------------------
@@ -163,4 +138,91 @@
             BASE_URL, data="Not valid JSON", content_type="text/html"
         )
         self.assertEqual(response.status_code, status.HTTP_415_UNSUPPORTED_MEDIA_TYPE)
->>>>>>> 80cc3a4d
+
+    # ----------------------------------------------------------
+    # TEST CREATE
+    # ----------------------------------------------------------
+    def test_create_customer(self):
+        """It should Create a new Customer"""
+        test_customer = CustomerFactory()
+        logging.debug("Test Customer: %s", test_customer.serialize())
+        response = self.client.post(BASE_URL, json=test_customer.serialize())
+        self.assertEqual(response.status_code, status.HTTP_201_CREATED)
+
+        # Make sure location header is set
+        location = response.headers.get("Location", None)
+        self.assertIsNotNone(location)
+
+        # Check the data is correct
+        new_customer = response.get_json()
+        self.assertEqual(new_customer["first_name"], test_customer.first_name)
+        self.assertEqual(new_customer["last_name"], test_customer.last_name)
+        self.assertEqual(new_customer["address"], test_customer.address)
+        self.assertEqual(new_customer["phone_number"], test_customer.phone_number)
+        self.assertEqual(new_customer["email"], test_customer.email)
+
+        # # Todo: Uncomment this code when accounts is implemented
+        # # Check that the location header was correct
+        # response = self.client.get(location)
+        # self.assertEqual(response.status_code, status.HTTP_200_OK)
+        # new_customer = response.get_json()
+        # self.assertEqual(new_customer["first_name"], test_customer.first_name)
+        # self.assertEqual(new_customer["last_name"], test_customer.last_name)
+        # self.assertEqual(new_customer["address"], test_customer.address)
+        # self.assertEqual(new_customer["phone_number"], test_customer.phone_number)
+        # self.assertEqual(new_customer["email"], test_customer.email)
+
+    # ----------------------------------------------------------
+    # SAD TEST PATHS FOR `CREATE`
+    # ----------------------------------------------------------
+    def test_create_customer_missing_each_required_field(self):
+        """It should return 400 if any required field is missing"""
+        # This simulates a client sending a request with missing input.
+        # In this case, we remove each required field one at a time to mimic a
+        # user or frontend accidentally omitting a required field from the JSON body.
+        # This helps verify that the API returns a 400 error instead of crashing or silently failing.
+        required_fields = ["first_name", "last_name", "email"]
+        for field in required_fields:
+            with self.subTest(field=field):
+                customer = CustomerFactory().serialize()
+                del customer[field]
+                response = self.client.post(BASE_URL, json=customer)
+                self.assertEqual(response.status_code, 400)
+                self.assertIn("error", response.get_json())
+
+    def test_create_customer_no_content_type(self):
+        """It should not Create a Customer with no Content-Type"""
+        response = self.client.post(BASE_URL)
+        self.assertEqual(response.status_code, status.HTTP_415_UNSUPPORTED_MEDIA_TYPE)
+
+    def test_create_customer_wrong_content_type(self):
+        """It should not Create a Pet with the wrong content type"""
+        # Set wrong content type (text/html)
+        response = self.client.post(
+            BASE_URL, data="Not valid JSON", content_type="text/html"
+        )
+        self.assertEqual(response.status_code, status.HTTP_415_UNSUPPORTED_MEDIA_TYPE)
+
+    def test_delete_customer(self):
+        """It should Delete a Customer"""
+        test_customer = self._create_customers(1)[0]
+        response = self.client.delete(f"{BASE_URL}/{test_customer.id}")
+        self.assertEqual(response.status_code, status.HTTP_204_NO_CONTENT)
+        self.assertEqual(len(response.data), 0)
+        # make sure they are deleted
+        response = self.client.get(f"{BASE_URL}/{test_customer.id}")
+        self.assertEqual(response.status_code, status.HTTP_404_NOT_FOUND)
+
+    def test_delete_non_existing_customer(self):
+        """It should Delete a Customer even if it doesn't exist"""
+        response = self.client.delete(f"{BASE_URL}/0")
+        self.assertEqual(response.status_code, status.HTTP_204_NO_CONTENT)
+        self.assertEqual(len(response.data), 0)
+    
+    def test_get_customer_list(self):
+        """It should Get a list of Customers"""
+        self._create_customers(5)
+        response = self.client.get(BASE_URL)
+        self.assertEqual(response.status_code, status.HTTP_200_OK)
+        data = response.get_json()
+        self.assertEqual(len(data), 5)