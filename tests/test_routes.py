######################################################################
# Copyright 2016, 2024 John J. Rofrano. All Rights Reserved.
#
# Licensed under the Apache License, Version 2.0 (the "License");
# you may not use this file except in compliance with the License.
# You may obtain a copy of the License at
#
# https://www.apache.org/licenses/LICENSE-2.0
#
# Unless required by applicable law or agreed to in writing, software
# distributed under the License is distributed on an "AS IS" BASIS,
# WITHOUT WARRANTIES OR CONDITIONS OF ANY KIND, either express or implied.
# See the License for the specific language governing permissions and
# limitations under the License.
######################################################################

"""
TestCustomer API Service Test Suite
"""

# pylint: disable=duplicate-code
import os
import logging
from urllib.parse import quote_plus
from unittest import TestCase
from wsgi import app
from service.common import status
from service.models import db, Customer
from .factories import CustomerFactory

DATABASE_URI = os.getenv(
    "DATABASE_URI", "postgresql+psycopg://postgres:postgres@localhost:5432/testdb"
)
BASE_URL = "/customers"


######################################################################
#  T E S T   C A S E S
######################################################################
# pylint: disable=too-many-public-methods
class TestCustomerService(TestCase):
    """REST API Server Tests"""

    @classmethod
    def setUpClass(cls):
        """Run once before all tests"""
        app.config["TESTING"] = True
        app.config["DEBUG"] = False
        # Set up the test database
        app.config["SQLALCHEMY_DATABASE_URI"] = DATABASE_URI
        app.logger.setLevel(logging.CRITICAL)
        app.app_context().push()

    @classmethod
    def tearDownClass(cls):
        """Run once after all tests"""
        db.session.close()

    def setUp(self):
        """Runs before each test"""
        self.client = app.test_client()
        db.session.query(Customer).delete()  # clean up the last tests
        db.session.commit()

    def tearDown(self):
        """This runs after each test"""
        db.session.remove()

    ############################################################
    # Utility function to bulk create customers
    ############################################################
    def _create_customers(self, count: int = 1) -> list:
        """Factory method to create customers in bulk"""
        customers = []
        for _ in range(count):
            test_customer = CustomerFactory()
            response = self.client.post(BASE_URL, json=test_customer.serialize())
            self.assertEqual(
                response.status_code,
                status.HTTP_201_CREATED,
                "Could not create test customer",
            )
            new_customer = response.get_json()
            test_customer.id = new_customer["id"]
            customers.append(test_customer)
        return customers

    ######################################################################
    #  P L A C E   T E S T   C A S E S   H E R E
    ######################################################################
    def test_index(self):
        """It should call the home page and return root metadata"""  # root metadata is all the endpoints at the bottom
        resp = self.client.get("/")
        self.assertEqual(resp.status_code, status.HTTP_200_OK)
        data = resp.get_json()
        self.assertEqual(data["name"], "Customer REST API Service")

        self.assertIn("version", data)
        self.assertIn("paths", data)

        # Added in add-route-route issue: check that all key endpoints exist
        self.assertIn("create", data["paths"])
        self.assertIn("list_all", data["paths"])
        self.assertIn("read_one", data["paths"])
        self.assertIn("update", data["paths"])
        self.assertIn("delete", data["paths"])
        self.assertIn("find_by_email", data["paths"])

    def test_health(self):
        """It should be healthy"""
        response = self.client.get("/health")
        self.assertEqual(response.status_code, status.HTTP_200_OK)
        data = response.get_json()
        self.assertEqual(data["status"], 200)
        self.assertEqual(data["message"], "Healthy")

    # ----------------------------------------------------------
    # TEST LIST
    # ----------------------------------------------------------
    def test_get_customer_list(self):
        """It should Get a list of Customers"""
        self._create_customers(5)
        response = self.client.get(BASE_URL)
        self.assertEqual(response.status_code, status.HTTP_200_OK)
        data = response.get_json()
        self.assertEqual(len(data), 5)

    # ----------------------------------------------------------
    # TEST READ
    # ----------------------------------------------------------

    def test_get_customer_exists(self):
        """It should read a customer that exists"""
        test_customer = self._create_customers(1)[0]
        response = self.client.get(f"{BASE_URL}/{test_customer.id}")
        self.assertEqual(response.status_code, status.HTTP_200_OK)
        data = response.get_json()
        self.assertEqual(data["first_name"], test_customer.first_name)
        self.assertEqual(data["last_name"], test_customer.last_name)

    def test_get_customer_not_exist(self):
        """It should return a False assertion for finding a customer that doesn't exist"""
        response = self.client.get(f"{BASE_URL}/0")
        self.assertEqual(response.status_code, status.HTTP_404_NOT_FOUND)
        data = response.get_json()
        logging.debug("Response data = %s", data)
        self.assertIn("was not found", data["message"])

    # ----------------------------------------------------------
    # TEST CREATE
    # ----------------------------------------------------------
    def test_create_customer(self):
        """It should Create a new Customer"""
        test_customer = CustomerFactory()
        logging.debug("Test Customer: %s", test_customer.serialize())
        response = self.client.post(BASE_URL, json=test_customer.serialize())
        self.assertEqual(response.status_code, status.HTTP_201_CREATED)

        # Make sure location header is set
        location = response.headers.get("Location", None)
        self.assertIsNotNone(location)

        # Check the data is correct
        new_customer = response.get_json()
        self.assertEqual(new_customer["first_name"], test_customer.first_name)
        self.assertEqual(new_customer["last_name"], test_customer.last_name)
        self.assertEqual(new_customer["address"], test_customer.address)
        self.assertEqual(new_customer["phone_number"], test_customer.phone_number)
        self.assertEqual(new_customer["email"], test_customer.email)

        response = self.client.get(location)
        self.assertEqual(response.status_code, status.HTTP_200_OK)
        new_customer = response.get_json()
        self.assertEqual(new_customer["first_name"], test_customer.first_name)
        self.assertEqual(new_customer["last_name"], test_customer.last_name)
        self.assertEqual(new_customer["address"], test_customer.address)
        self.assertEqual(new_customer["phone_number"], test_customer.phone_number)
        self.assertEqual(new_customer["email"], test_customer.email)

    # ----------------------------------------------------------
    # TEST UPDATE
    # ----------------------------------------------------------
    def test_update_customer(self):
        """It should Update an existing Customer"""
        # create a customer to update
        test_customer = CustomerFactory()
        response = self.client.post(BASE_URL, json=test_customer.serialize())
        self.assertEqual(response.status_code, status.HTTP_201_CREATED)

        new_customer = response.get_json()
        logging.debug(new_customer)
        new_customer["first_name"] = "Updated"
        response = self.client.put(
            f"{BASE_URL}/{new_customer['id']}", json=new_customer
        )
        self.assertEqual(response.status_code, status.HTTP_200_OK)
        updated_customer = response.get_json()
        self.assertEqual(updated_customer["first_name"], "Updated")

    def test_update_customer_not_found(self):
        """It should return 404 when updating non-existent customer"""
        customer_data = {
            "first_name": "Test",
            "last_name": "User",
            "email": "test@test.com",
        }
        response = self.client.put(f"{BASE_URL}/999", json=customer_data)
        self.assertEqual(response.status_code, status.HTTP_404_NOT_FOUND)

    # ----------------------------------------------------------
    # TEST DELETE
    # ----------------------------------------------------------
    def test_delete_customer(self):
        """It should Delete a Customer"""
        test_customer = self._create_customers(1)[0]
        response = self.client.delete(f"{BASE_URL}/{test_customer.id}")
        self.assertEqual(response.status_code, status.HTTP_204_NO_CONTENT)
        self.assertEqual(len(response.data), 0)
        # make sure they are deleted
        response = self.client.get(f"{BASE_URL}/{test_customer.id}")
        self.assertEqual(response.status_code, status.HTTP_404_NOT_FOUND)

    def test_delete_non_existing_customer(self):
        """It should Delete a Customer even if it doesn't exist"""
        response = self.client.delete(f"{BASE_URL}/0")
        self.assertEqual(response.status_code, status.HTTP_204_NO_CONTENT)
        self.assertEqual(len(response.data), 0)

    # ----------------------------------------------------------
    # TEST QUERY
    # ----------------------------------------------------------
    def test_query_by_email(self):
        """It should Query Customers by email"""
        customers = self._create_customers(3)
        test_email = customers[0].email
        response = self.client.get(
            BASE_URL, query_string=f"email={quote_plus(test_email)}"
        )
        self.assertEqual(response.status_code, status.HTTP_200_OK)
        data = response.get_json()
        self.assertEqual(len(data), 1)
        self.assertEqual(data[0]["email"], test_email)

    def test_query_by_email_not_found(self):
        """It should return empty list for non-existent email"""
        response = self.client.get(BASE_URL, query_string="email=notfound@example.com")
        self.assertEqual(response.status_code, status.HTTP_200_OK)
        data = response.get_json()
        self.assertEqual(len(data), 0)

    def test_query_by_first_name(self):
        """It should Query Customers by first name"""
        customers = self._create_customers(5)
        test_first_name = customers[0].first_name
        response = self.client.get(
            BASE_URL, query_string=f"first_name={quote_plus(test_first_name)}"
        )
        self.assertEqual(response.status_code, status.HTTP_200_OK)
        data = response.get_json()
        self.assertGreaterEqual(len(data), 1)
        for customer in data:
            self.assertEqual(customer["first_name"], test_first_name)

    def test_query_by_last_name(self):
        """It should Query Customers by last name"""
        customers = self._create_customers(5)
        test_last_name = customers[0].last_name
        response = self.client.get(
            BASE_URL, query_string=f"last_name={quote_plus(test_last_name)}"
        )
        self.assertEqual(response.status_code, status.HTTP_200_OK)
        data = response.get_json()
        self.assertGreaterEqual(len(data), 1)
        for customer in data:
            self.assertEqual(customer["last_name"], test_last_name)

    def test_query_by_phone_number(self):
        """It should Query Customers by phone number"""
        customers = self._create_customers(3)
        test_phone = customers[0].phone_number
        response = self.client.get(
            BASE_URL, query_string=f"phone_number={quote_plus(test_phone)}"
        )
        self.assertEqual(response.status_code, status.HTTP_200_OK)
        data = response.get_json()
        self.assertEqual(len(data), 1)
        self.assertEqual(data[0]["phone_number"], test_phone)

    def test_query_by_multiple_parameters(self):
        """It should Query Customers by multiple parameters"""
        customers = self._create_customers(5)
        test_customer = customers[0]
        query_string = f"first_name={quote_plus(test_customer.first_name)}&last_name={quote_plus(test_customer.last_name)}"
        response = self.client.get(BASE_URL, query_string=query_string)
        
        self.assertEqual(response.status_code, status.HTTP_200_OK)
        data = response.get_json()
        self.assertGreaterEqual(len(data), 1)
        # Check that all returned customers match both criteria
        for customer in data:
            self.assertEqual(customer["first_name"], test_customer.first_name)
            self.assertEqual(customer["last_name"], test_customer.last_name)

    def test_query_email_and_first_name_combined(self):
        """It should Query Customers by email and first name combined"""
        customers = self._create_customers(3)
        test_customer = customers[0]
        query_string = f"email={quote_plus(test_customer.email)}&first_name={quote_plus(test_customer.first_name)}"
        response = self.client.get(BASE_URL, query_string=query_string)
        
        self.assertEqual(response.status_code, status.HTTP_200_OK)
        data = response.get_json()
        self.assertEqual(len(data), 1)
        self.assertEqual(data[0]["email"], test_customer.email)
        self.assertEqual(data[0]["first_name"], test_customer.first_name)

    def test_query_all_parameters_combined(self):
        """It should Query Customers by all parameters combined"""
        customers = self._create_customers(3)
        test_customer = customers[0]
        query_string = (
            f"first_name={quote_plus(test_customer.first_name)}&"
            f"last_name={quote_plus(test_customer.last_name)}&"
            f"email={quote_plus(test_customer.email)}&"
            f"phone_number={quote_plus(test_customer.phone_number)}"
        )
        response = self.client.get(BASE_URL, query_string=query_string)
        
        self.assertEqual(response.status_code, status.HTTP_200_OK)
        data = response.get_json()
        self.assertEqual(len(data), 1)
        self.assertEqual(data[0]["first_name"], test_customer.first_name)
        self.assertEqual(data[0]["last_name"], test_customer.last_name)
        self.assertEqual(data[0]["email"], test_customer.email)
        self.assertEqual(data[0]["phone_number"], test_customer.phone_number)
    
    # ----------------------------------------------------------
    # TEST SUSPEND CUSTOMER
    # ----------------------------------------------------------
    def test_suspend_customer_success(self):
        """It should suspend a customer successfully"""
        test_customer = self._create_customers(1)[0]
        # Ensure not suspended initially
        self.assertFalse(test_customer.suspended if hasattr(test_customer, "suspended") else False)
        # Suspend the customer
        response = self.client.put(f"{BASE_URL}/{test_customer.id}/suspend")
        self.assertEqual(response.status_code, status.HTTP_200_OK)
        data = response.get_json()
        self.assertTrue(data["suspended"])
        # Fetch again to confirm in DB
        response = self.client.get(f"{BASE_URL}/{test_customer.id}")
        self.assertEqual(response.status_code, status.HTTP_200_OK)
        data = response.get_json()
        self.assertTrue(data["suspended"])

    def test_suspend_customer_not_found(self):
        """It should return 404 when suspending a non-existent customer"""
        response = self.client.put(f"{BASE_URL}/99999/suspend")
        self.assertEqual(response.status_code, status.HTTP_404_NOT_FOUND)
        data = response.get_json()
        self.assertIn("was not found", data["message"])

    def test_suspend_customer_already_suspended(self):
        """It should allow suspending an already suspended customer (idempotent)"""
        test_customer = self._create_customers(1)[0]
        # Suspend once
        response = self.client.put(f"{BASE_URL}/{test_customer.id}/suspend")
        self.assertEqual(response.status_code, status.HTTP_200_OK)
        # Suspend again
        response = self.client.put(f"{BASE_URL}/{test_customer.id}/suspend")
        self.assertEqual(response.status_code, status.HTTP_200_OK)
        data = response.get_json()
        self.assertTrue(data["suspended"])

    def test_suspend_customer_wrong_method(self):
        """It should not allow GET or POST on suspend endpoint"""
        test_customer = self._create_customers(1)[0]
        response = self.client.get(f"{BASE_URL}/{test_customer.id}/suspend")
        self.assertEqual(response.status_code, status.HTTP_405_METHOD_NOT_ALLOWED)
        response = self.client.post(f"{BASE_URL}/{test_customer.id}/suspend")
        self.assertEqual(response.status_code, status.HTTP_405_METHOD_NOT_ALLOWED)

    # ----------------------------------------------------------
<<<<<<< HEAD
    # TEST ACTIVATE CUSTOMER
    # ----------------------------------------------------------
    def test_activate_customer_success(self):
        """It should activate (unsuspend) a customer successfully"""
        test_customer = self._create_customers(1)[0]
        # Suspend the customer first
        response = self.client.put(f"{BASE_URL}/{test_customer.id}/suspend")
        self.assertEqual(response.status_code, status.HTTP_200_OK)
        # Activate the customer
        response = self.client.put(f"{BASE_URL}/{test_customer.id}/activate")
        self.assertEqual(response.status_code, status.HTTP_200_OK)
        data = response.get_json()
        self.assertFalse(data["suspended"])
        # Fetch again to confirm in DB
        response = self.client.get(f"{BASE_URL}/{test_customer.id}")
        self.assertEqual(response.status_code, status.HTTP_200_OK)
        data = response.get_json()
        self.assertFalse(data["suspended"])

    def test_activate_customer_not_found(self):
        """It should return 404 when activating a non-existent customer"""
        response = self.client.put(f"{BASE_URL}/99999/activate")
        self.assertEqual(response.status_code, status.HTTP_404_NOT_FOUND)
        data = response.get_json()
        self.assertIn("was not found", data["message"])

    def test_activate_customer_already_active(self):
        """It should allow activating an already active customer (idempotent)"""
        test_customer = self._create_customers(1)[0]
        # Activate (should already be active)
        response = self.client.put(f"{BASE_URL}/{test_customer.id}/activate")
        self.assertEqual(response.status_code, status.HTTP_200_OK)
        data = response.get_json()
        self.assertFalse(data["suspended"])

    def test_activate_customer_wrong_method(self):
        """It should not allow GET or POST on activate endpoint"""
        test_customer = self._create_customers(1)[0]
        response = self.client.get(f"{BASE_URL}/{test_customer.id}/activate")
        self.assertEqual(response.status_code, status.HTTP_405_METHOD_NOT_ALLOWED)
        response = self.client.post(f"{BASE_URL}/{test_customer.id}/activate")
        self.assertEqual(response.status_code, status.HTTP_405_METHOD_NOT_ALLOWED)

=======
    # TEST SERIALIZATION
    # ----------------------------------------------------------
    def test_get_customer_includes_suspended_field(self):
        """It should include suspended field in customer response"""
        test_customer = self._create_customers(1)[0]
        response = self.client.get(f"{BASE_URL}/{test_customer.id}")
        self.assertEqual(response.status_code, status.HTTP_200_OK)
        data = response.get_json()
        
        # Check that suspended field is present
        self.assertIn("suspended", data)
        self.assertIsInstance(data["suspended"], bool)
        # By default, customers should not be suspended
        self.assertFalse(data["suspended"])

    def test_list_customers_includes_suspended_field(self):
        """It should include suspended field in list customers response"""
        self._create_customers(3)
        response = self.client.get(BASE_URL)
        self.assertEqual(response.status_code, status.HTTP_200_OK)
        data = response.get_json()
        
        # Check that all customers have suspended field
        for customer in data:
            self.assertIn("suspended", customer)
            self.assertIsInstance(customer["suspended"], bool)

    def test_create_customer_includes_suspended_field(self):
        """It should include suspended field in create customer response"""
        test_customer = CustomerFactory()
        response = self.client.post(BASE_URL, json=test_customer.serialize())
        self.assertEqual(response.status_code, status.HTTP_201_CREATED)
        
        data = response.get_json()
        self.assertIn("suspended", data)
        self.assertIsInstance(data["suspended"], bool)
        # New customers should default to not suspended
        self.assertFalse(data["suspended"])

>>>>>>> 94720a67
    ######################################################################
    #  T E S T   S A D   P A T H S
    ######################################################################

    def test_create_customer_missing_each_required_field(self):
        """It should return 400 if any required field is missing"""
        # This simulates a client sending a request with missing input.
        # In this case, we remove each required field one at a time to mimic a
        # user or frontend accidentally omitting a required field from the JSON body.
        # This helps verify that the API returns a 400 error instead of crashing or silently failing.
        required_fields = ["first_name", "last_name", "email"]
        for field in required_fields:
            with self.subTest(field=field):
                customer = CustomerFactory().serialize()
                del customer[field]
                response = self.client.post(BASE_URL, json=customer)
                self.assertEqual(response.status_code, 400)
                self.assertIn("error", response.get_json())

    def test_create_customer_no_content_type(self):
        """It should not Create a Customer with no Content-Type"""
        response = self.client.post(BASE_URL)
        self.assertEqual(response.status_code, status.HTTP_415_UNSUPPORTED_MEDIA_TYPE)

    def test_create_customer_wrong_content_type(self):
        """It should not Create a Pet with the wrong content type"""
        # Set wrong content type (text/html)
        response = self.client.post(
            BASE_URL, data="Not valid JSON", content_type="text/html"
        )
        self.assertEqual(response.status_code, status.HTTP_415_UNSUPPORTED_MEDIA_TYPE)

    def test_update_customer_no_content_type(self):
        """It should not Update a Customer with no Content-Type"""
        response = self.client.put(f"{BASE_URL}/1")
        self.assertEqual(response.status_code, status.HTTP_415_UNSUPPORTED_MEDIA_TYPE)

    def test_update_customer_wrong_content_type(self):
        """It should not Update a Customer with wrong content type"""
        response = self.client.put(
            f"{BASE_URL}/1", data="Not JSON", content_type="text/html"
        )
        self.assertEqual(response.status_code, status.HTTP_415_UNSUPPORTED_MEDIA_TYPE)

    def test_update_customer_bad_data(self):
        """It should not Update a Customer with bad data"""
        test_customer = self._create_customers(1)[0]
        # Send invalid JSON (missing required fields)
        bad_data = {"first_name": "Updated"}  # Missing last_name and email
        response = self.client.put(f"{BASE_URL}/{test_customer.id}", json=bad_data)
        self.assertEqual(response.status_code, status.HTTP_400_BAD_REQUEST)

    def test_query_by_first_name_not_found(self):
        """It should return empty list for non-existent first name"""
        # Create some customers but search for a name that doesn't exist
        self._create_customers(3)
        fake_name = CustomerFactory().first_name + "_NONEXISTENT"
        response = self.client.get(BASE_URL, query_string=f"first_name={quote_plus(fake_name)}")
        self.assertEqual(response.status_code, status.HTTP_200_OK)
        data = response.get_json()
        self.assertEqual(len(data), 0)

    def test_query_by_last_name_not_found(self):
        """It should return empty list for non-existent last name"""
        # Create some customers but search for a name that doesn't exist
        self._create_customers(3)
        fake_name = CustomerFactory().last_name + "_NONEXISTENT"
        response = self.client.get(BASE_URL, query_string=f"last_name={quote_plus(fake_name)}")
        self.assertEqual(response.status_code, status.HTTP_200_OK)
        data = response.get_json()
        self.assertEqual(len(data), 0)

    def test_query_by_phone_number_not_found(self):
        """It should return empty list for non-existent phone number"""
        # Create some customers but search for a phone that doesn't exist
        self._create_customers(3)
        fake_phone = CustomerFactory().phone_number + "999"
        response = self.client.get(BASE_URL, query_string=f"phone_number={quote_plus(fake_phone)}")
        self.assertEqual(response.status_code, status.HTTP_200_OK)
        data = response.get_json()
        self.assertEqual(len(data), 0)

    def test_query_with_multiple_parameters_not_found(self):
        """It should return empty list when multiple parameters don't match"""
        # Create some customers but search for combination that doesn't exist
        self._create_customers(3)
        fake_first = CustomerFactory().first_name + "_FAKE"
        fake_last = CustomerFactory().last_name + "_FAKE"
        query_string = f"first_name={quote_plus(fake_first)}&last_name={quote_plus(fake_last)}"
        response = self.client.get(BASE_URL, query_string=query_string)
        
        self.assertEqual(response.status_code, status.HTTP_200_OK)
        data = response.get_json()
        self.assertEqual(len(data), 0)

    def test_query_with_partial_match_not_found(self):
        """It should return empty list when only some parameters match"""
        customers = self._create_customers(2)
        test_customer = customers[0]
        # Use real first name but faker-generated fake last name
        fake_last_name = CustomerFactory().last_name + "_NOMATCH"
        query_string = f"first_name={quote_plus(test_customer.first_name)}&last_name={quote_plus(fake_last_name)}"
        response = self.client.get(BASE_URL, query_string=query_string)
        
        self.assertEqual(response.status_code, status.HTTP_200_OK)
        data = response.get_json()
        self.assertEqual(len(data), 0)

    def test_query_email_and_phone_mismatch(self):
        """It should return empty list when email and phone don't belong to same customer"""
        customers = self._create_customers(2)
        customer1 = customers[0]
        customer2 = customers[1]
        # Use email from customer1 and phone from customer2 - should find nothing
        query_string = f"email={quote_plus(customer1.email)}&phone_number={quote_plus(customer2.phone_number)}"
        response = self.client.get(BASE_URL, query_string=query_string)
        
        self.assertEqual(response.status_code, status.HTTP_200_OK)
        data = response.get_json()
        self.assertEqual(len(data), 0)

    def test_query_with_empty_parameter_values(self):
        """It should handle empty query parameter values"""
        # Create some customers first
        customers_created = self._create_customers(3)
        response = self.client.get(BASE_URL, query_string="first_name=&last_name=")
        self.assertEqual(response.status_code, status.HTTP_200_OK)
        data = response.get_json()
        # Should return all customers since empty parameters are ignored
        self.assertEqual(len(data), len(customers_created))

    def test_query_with_url_encoded_special_names(self):
        """It should handle URL-encoded names with spaces correctly"""
        # Create a customer using factory data and modify to ensure it has special characters
        customer = CustomerFactory()
        base_name = customer.first_name
        # Create a name with space using factory base + modification
        customer.first_name = f"{base_name} Test"  # Factory name + space + Test
        response = self.client.post(BASE_URL, json=customer.serialize())
        self.assertEqual(response.status_code, status.HTTP_201_CREATED)
        
        # Query using URL encoding for the space
        test_name = customer.first_name  # Use the actual name we just created
        response = self.client.get(
            BASE_URL, query_string=f"first_name={quote_plus(test_name)}"
        )
        self.assertEqual(response.status_code, status.HTTP_200_OK)
        data = response.get_json()
        self.assertEqual(len(data), 1)
        self.assertEqual(data[0]["first_name"], test_name)

    def test_query_with_url_encoded_last_name_spaces(self):
        """It should handle URL-encoded last names with spaces correctly"""
        # Test with last name containing spaces using factory data
        customer = CustomerFactory()
        base_last_name = customer.last_name
        # Create a last name with space using factory base
        customer.last_name = f"{base_last_name} III"  # Factory name + space + suffix
        response = self.client.post(BASE_URL, json=customer.serialize())
        self.assertEqual(response.status_code, status.HTTP_201_CREATED)

        test_name = customer.last_name
        response = self.client.get(
            BASE_URL, query_string=f"last_name={quote_plus(test_name)}"
        )
        self.assertEqual(response.status_code, status.HTTP_200_OK)
        data = response.get_json()
        self.assertEqual(len(data), 1)
        self.assertEqual(data[0]["last_name"], test_name)<|MERGE_RESOLUTION|>--- conflicted
+++ resolved
@@ -381,7 +381,6 @@
         self.assertEqual(response.status_code, status.HTTP_405_METHOD_NOT_ALLOWED)
 
     # ----------------------------------------------------------
-<<<<<<< HEAD
     # TEST ACTIVATE CUSTOMER
     # ----------------------------------------------------------
     def test_activate_customer_success(self):
@@ -425,7 +424,7 @@
         response = self.client.post(f"{BASE_URL}/{test_customer.id}/activate")
         self.assertEqual(response.status_code, status.HTTP_405_METHOD_NOT_ALLOWED)
 
-=======
+    # ----------------------------------------------------------
     # TEST SERIALIZATION
     # ----------------------------------------------------------
     def test_get_customer_includes_suspended_field(self):
@@ -465,7 +464,7 @@
         # New customers should default to not suspended
         self.assertFalse(data["suspended"])
 
->>>>>>> 94720a67
+
     ######################################################################
     #  T E S T   S A D   P A T H S
     ######################################################################
