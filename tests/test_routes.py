######################################################################
# Copyright 2016, 2024 John J. Rofrano. All Rights Reserved.
#
# Licensed under the Apache License, Version 2.0 (the "License");
# you may not use this file except in compliance with the License.
# You may obtain a copy of the License at
#
# https://www.apache.org/licenses/LICENSE-2.0
#
# Unless required by applicable law or agreed to in writing, software
# distributed under the License is distributed on an "AS IS" BASIS,
# WITHOUT WARRANTIES OR CONDITIONS OF ANY KIND, either express or implied.
# See the License for the specific language governing permissions and
# limitations under the License.
######################################################################

"""
TestCustomer API Service Test Suite
"""

# pylint: disable=duplicate-code
import os
import logging
from unittest import TestCase
from wsgi import app
from service.common import status
from service.models import db, Customer
<<<<<<< HEAD
from factories import CustomerFactory
=======
from .factories import CustomerFactory
>>>>>>> bbbd2011

DATABASE_URI = os.getenv(
    "DATABASE_URI", "postgresql+psycopg://postgres:postgres@localhost:5432/testdb"
)
BASE_URL = "/customers"

BASE_URL = "/customers"

######################################################################
#  T E S T   C A S E S
######################################################################
# pylint: disable=too-many-public-methods
class TestYourResourceService(TestCase):
    """REST API Server Tests"""

    @classmethod
    def setUpClass(cls):
        """Run once before all tests"""
        app.config["TESTING"] = True
        app.config["DEBUG"] = False
        # Set up the test database
        app.config["SQLALCHEMY_DATABASE_URI"] = DATABASE_URI
        app.logger.setLevel(logging.CRITICAL)
        app.app_context().push()

    @classmethod
    def tearDownClass(cls):
        """Run once after all tests"""
        db.session.close()

    def setUp(self):
        """Runs before each test"""
        self.client = app.test_client()
        db.session.query(Customer).delete()  # clean up the last tests
        db.session.commit()

    def tearDown(self):
        """This runs after each test"""
        db.session.remove()

    ######################################################################
    #  P L A C E   T E S T   C A S E S   H E R E
    ######################################################################

    def test_index(self):
        """It should call the home page"""
        resp = self.client.get("/")
        self.assertEqual(resp.status_code, status.HTTP_200_OK)

<<<<<<< HEAD
    def test_get_customer_exists(self):
        """It should read a customer that exists"""
        test_customer = self._create_pets(1)[0]
        response = self.client.get(f"{BASE_URL}/{test_customer.id}")
        self.assertEqual(response.status_code, status.HTTP_200_OK)
        data = response.get_json()
        self.assertEqual(data["name"], test_customer.name)

        
    def test_get_customer_not_exist(self):
        """It should return a False assertion for finding a customer that doesn't exist"""
        response = self.client.get(f"{BASE_URL}/0")
        self.assertEqual(response.status_code, status.HTTP_404_NOT_FOUND)
        data = response.get_json()
        logging.debug("Response data = %s", data)
        self.assertIn("was not found", data["message"])
=======
    # ----------------------------------------------------------
    # TEST CREATE
    # ----------------------------------------------------------
    def test_create_customer(self):
        """It should Create a new Customer"""
        test_customer = CustomerFactory()
        logging.debug("Test Customer: %s", test_customer.serialize())
        response = self.client.post(BASE_URL, json=test_customer.serialize())
        self.assertEqual(response.status_code, status.HTTP_201_CREATED)

        # Make sure location header is set
        location = response.headers.get("Location", None)
        self.assertIsNotNone(location)

        # Check the data is correct
        new_customer = response.get_json()
        self.assertEqual(new_customer["first_name"], test_customer.first_name)
        self.assertEqual(new_customer["last_name"], test_customer.last_name)
        self.assertEqual(new_customer["address"], test_customer.address)
        self.assertEqual(new_customer["phone_number"], test_customer.phone_number)
        self.assertEqual(new_customer["email"], test_customer.email)

        # # Todo: Uncomment this code when accounts is implemented
        # # Check that the location header was correct
        # response = self.client.get(location)
        # self.assertEqual(response.status_code, status.HTTP_200_OK)
        # new_customer = response.get_json()
        # self.assertEqual(new_customer["first_name"], test_customer.first_name)
        # self.assertEqual(new_customer["last_name"], test_customer.last_name)
        # self.assertEqual(new_customer["address"], test_customer.address)
        # self.assertEqual(new_customer["phone_number"], test_customer.phone_number)
        # self.assertEqual(new_customer["email"], test_customer.email)

    # ----------------------------------------------------------
    # SAD TEST PATHS FOR `CREATE`
    # ----------------------------------------------------------
    def test_create_customer_missing_each_required_field(self):
        """It should return 400 if any required field is missing"""
        # This simulates a client sending a request with missing input.
        # In this case, we remove each required field one at a time to mimic a
        # user or frontend accidentally omitting a required field from the JSON body.
        # This helps verify that the API returns a 400 error instead of crashing or silently failing.
        required_fields = ["first_name", "last_name", "email"]
        for field in required_fields:
            with self.subTest(field=field):
                customer = CustomerFactory().serialize()
                del customer[field]
                response = self.client.post(BASE_URL, json=customer)
                self.assertEqual(response.status_code, 400)
                self.assertIn("error", response.get_json())

    def test_create_customer_no_content_type(self):
        """It should not Create a Customer with no Content-Type"""
        response = self.client.post(BASE_URL)
        self.assertEqual(response.status_code, status.HTTP_415_UNSUPPORTED_MEDIA_TYPE)

    def test_create_customer_wrong_content_type(self):
        """It should not Create a Pet with the wrong content type"""
        # Set wrong content type (text/html)
        response = self.client.post(
            BASE_URL, data="Not valid JSON", content_type="text/html"
        )
        self.assertEqual(response.status_code, status.HTTP_415_UNSUPPORTED_MEDIA_TYPE)

    def test_delete_customer(self):
        """It should Delete a Customer"""
        test_customer = self._create_customers(1)[0]
        response = self.client.delete(f"{BASE_URL}/{test_customer.id}")
        self.assertEqual(response.status_code, status.HTTP_204_NO_CONTENT)
        self.assertEqual(len(response.data), 0)
        # make sure they are deleted
        response = self.client.get(f"{BASE_URL}/{test_customer.id}")
        self.assertEqual(response.status_code, status.HTTP_404_NOT_FOUND)

    def test_delete_non_existing_customer(self):
        """It should Delete a Customer even if it doesn't exist"""
        response = self.client.delete(f"{BASE_URL}/0")
        self.assertEqual(response.status_code, status.HTTP_204_NO_CONTENT)
        self.assertEqual(len(response.data), 0)
    
    def test_get_customer_list(self):
        """It should Get a list of Customers"""
        self._create_customers(5)
        response = self.client.get(BASE_URL)
        self.assertEqual(response.status_code, status.HTTP_200_OK)
        data = response.get_json()
        self.assertEqual(len(data), 5)
>>>>>>> bbbd2011
<|MERGE_RESOLUTION|>--- conflicted
+++ resolved
@@ -25,11 +25,7 @@
 from wsgi import app
 from service.common import status
 from service.models import db, Customer
-<<<<<<< HEAD
-from factories import CustomerFactory
-=======
 from .factories import CustomerFactory
->>>>>>> bbbd2011
 
 DATABASE_URI = os.getenv(
     "DATABASE_URI", "postgresql+psycopg://postgres:postgres@localhost:5432/testdb"
@@ -79,7 +75,6 @@
         resp = self.client.get("/")
         self.assertEqual(resp.status_code, status.HTTP_200_OK)
 
-<<<<<<< HEAD
     def test_get_customer_exists(self):
         """It should read a customer that exists"""
         test_customer = self._create_pets(1)[0]
@@ -96,7 +91,7 @@
         data = response.get_json()
         logging.debug("Response data = %s", data)
         self.assertIn("was not found", data["message"])
-=======
+
     # ----------------------------------------------------------
     # TEST CREATE
     # ----------------------------------------------------------
@@ -183,5 +178,4 @@
         response = self.client.get(BASE_URL)
         self.assertEqual(response.status_code, status.HTTP_200_OK)
         data = response.get_json()
-        self.assertEqual(len(data), 5)
->>>>>>> bbbd2011
+        self.assertEqual(len(data), 5)