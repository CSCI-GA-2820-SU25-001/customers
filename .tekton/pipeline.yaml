--- conflicted
+++ resolved
@@ -14,19 +14,10 @@
       description: The Git branch, tag, or commit to check out
     - name: APP_NAME
       type: string
-<<<<<<< HEAD
-      default: "petshop"
-      description: Name of the application
-    - name: IMAGE_NAME
-      type: string
-      default: 'image-registry.openshift-image-registry.svc:5000/$(context.pipelineRun.namespace)/$(params.APP_NAME):latest'
-      description: Name of the image to build
-=======
       description: The name of the application
     - name: IMAGE_NAME
       type: string
       description: The fully qualified image name to build
->>>>>>> 60d3dd7b
   workspaces:
     - name: pipeline-workspace
       description: Shared workspace for all pipeline tasks
@@ -42,8 +33,39 @@
       workspaces:
         - name: output
           workspace: pipeline-workspace
-<<<<<<< HEAD
+    
+    # TASK 2: PYLINT (renamed from lint)
+    - name: pylint
+      taskRef:
+        name: pylint
+      runAfter:
+        - git-clone
+      params:
+        - name: path
+          value: "repo/service"
+        - name: args
+          value: 
+            - "--fail-under=7.0"
+            - "--max-line-length=127"
+            - "--disable=C0114,C0115,C0116"
+            - "--good-names=i,j,k,ex,Run,_,id,db"
+      workspaces:
+        - name: source
+          workspace: pipeline-workspace
+    
+    # TASK 4: BUILDAH (from teammate's branch)
     - name: buildah
+      taskRef:
+        params:
+          - name: kind
+            value: task
+          - name: name
+            value: buildah-1-19-0
+          - name: namespace
+            value: openshift-pipelines
+        resolver: cluster
+      runAfter:
+        - pylint  # Fixed dependency
       params:
         - name: IMAGE
           value: $(params.IMAGE_NAME)
@@ -52,7 +74,7 @@
         - name: BUILD_ARGS
           value: []
         - name: CONTEXT
-          value: .
+          value: "repo"  # Added repo prefix
         - name: STORAGE_DRIVER
           value: vfs
         - name: FORMAT
@@ -67,36 +89,6 @@
           value: 'true'
         - name: VERBOSE
           value: 'false'
-      runAfter:
-        - pylint
-        - testing
-      taskRef:
-        params:
-          - name: kind
-            value: task
-          - name: name
-            value: buildah-1-19-0
-          - name: namespace
-            value: openshift-pipelines
-        resolver: cluster
-=======
-    
-    # ADD YOUR LINT TASK (Task 2)
-    - name: lint
-      taskRef:
-        name: pylint
-      runAfter:
-        - git-clone
-      params:
-        - name: path
-          value: "repo/service"  # Note: repo/ prefix because git-clone creates repo subdirectory
-        - name: args
-          value: 
-            - "--fail-under=7.0"
-            - "--max-line-length=127"
-            - "--disable=C0114,C0115,C0116"
-            - "--good-names=i,j,k,ex,Run,_,id,db"
->>>>>>> 60d3dd7b
       workspaces:
         - name: source
           workspace: pipeline-workspace