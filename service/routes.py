######################################################################
# Copyright 2016, 2024 John J. Rofrano. All Rights Reserved.
#
# Licensed under the Apache License, Version 2.0 (the "License");
# you may not use this file except in compliance with the License.
# You may obtain a copy of the License at
#
# https://www.apache.org/licenses/LICENSE-2.0
#
# Unless required by applicable law or agreed to in writing, software
# distributed under the License is distributed on an "AS IS" BASIS,
# WITHOUT WARRANTIES OR CONDITIONS OF ANY KIND, either express or implied.
# See the License for the specific language governing permissions and
# limitations under the License.
######################################################################

"""
Customer Service

This service implements a REST API that allows you to Create, Read, Update
and Delete Customer
"""

from flask import jsonify, request, url_for, abort
from flask import current_app as app  # Import Flask application
from service.models import Customer, DataValidationError
from service.common import status  # HTTP Status Codes


######################################################################
# GET INDEX
######################################################################
@app.route("/")
def index():
    """Root URL response"""
    return (
        "Reminder: return some useful information in json format about the service here",
        status.HTTP_200_OK,
    )


######################################################################
#  R E S T   A P I   E N D P O I N T S
######################################################################

<<<<<<< HEAD
######################################################################
# DELETE A CUSTOMER
######################################################################
@app.route("/customers/<int:customer_id>", methods=["DELETE"])
def delete_customers(customer_id):
    """
    Delete a Customer

    This endpoint will delete a Customer based the id specified in the path
    """
    app.logger.info("Request to Delete a customer with id [%s]", customer_id)

    # Delete the Customer if it exists
    customer = Customer.find(customer_id)
    if customer:
        app.logger.info("Customer with ID: %d found.", customer.id)
        customer.delete()

    app.logger.info("Customer with ID: %d delete complete.", customer_id)
    return {}, status.HTTP_204_NO_CONTENT

######################################################################
# LIST ALL PETS
######################################################################
@app.route("/customers", methods=["GET"])
def list_customers():
    """Returns all of the Customers"""
    app.logger.info("Request for customer list")

    customers = []

    # Parse any arguments from the query string
    first_name = request.args.get("first_name")
    last_name = request.args.get("last_name")
    address = request.args.get("address")
    phone_number = request.args.get("phone_number")
    email = request.args.get("email")

    if first_name:
        app.logger.info("Find by first_name: %s", first_name)
        customers = Customer.find_by_first_name(first_name)
    elif last_name:
        app.logger.info("Find by last_name: %s", last_name)
        customers = Customer.find_by_last_name(last_name)
    elif address:
        app.logger.info("Find by address: %s", address)
        customers = Customer.find_by_address(address)
    elif phone_number:
        app.logger.info("Find by phone_number: %s", phone_number)
        customers = Customer.find_by_phone_number(phone_number)
    elif email:
        app.logger.info("Find by email: %s", email)
        customers = Customer.find_by_email(email)
    else:
        app.logger.info("Find all")
        customers = Customer.all()

    results = [customer.serialize() for customer in customers]
    app.logger.info("Returning %d customers", len(results))
    return jsonify(results), status.HTTP_200_OK
=======

######################################################################
# CREATE A NEW CUSTOMER
######################################################################
@app.route("/customers", methods=["POST"])
def create_customers():
    """
    Create a Customer
    This endpoint will create a Customer based the data in the body that is posted
    """
    app.logger.info("Request to Create a Customer...")
    check_content_type("application/json")

    customer = Customer()
    # Get the data from the request and deserialize it
    data = request.get_json()
    app.logger.info("Processing: %s", data)
    customer.deserialize(data)

    # Save the new Customer to the database
    customer.create()
    app.logger.info("Customer with new id [%s] saved!", customer.id)

    # Return the location of the new Customer

    # todo: uncomment this code when get_customers is implemented
    # location_url = url_for("get_customers", customer_id=customer.id, _external=True)
    location_url = "unknown"
    return (
        jsonify(customer.serialize()),
        status.HTTP_201_CREATED,
        {"Location": location_url},
    )


######################################################################
# Checks the ContentType of a request
######################################################################
def check_content_type(content_type) -> None:
    """Checks that the media type is correct"""
    if "Content-Type" not in request.headers:
        app.logger.error("No Content-Type specified.")
        abort(
            status.HTTP_415_UNSUPPORTED_MEDIA_TYPE,
            f"Content-Type must be {content_type}",
        )

    if request.headers["Content-Type"] == content_type:
        return

    app.logger.error("Invalid Content-Type: %s", request.headers["Content-Type"])
    abort(
        status.HTTP_415_UNSUPPORTED_MEDIA_TYPE,
        f"Content-Type must be {content_type}",
    )


######################################################################
# Error Handlers -- added in add-create-customer
######################################################################
@app.errorhandler(DataValidationError)
def handle_data_validation_error(error):
    """Handles bad input data and returns a 400"""
    app.logger.error("DataValidationError: %s", str(error))
    return jsonify({"error": str(error)}), status.HTTP_400_BAD_REQUEST
>>>>>>> 80cc3a4d
<|MERGE_RESOLUTION|>--- conflicted
+++ resolved
@@ -43,7 +43,6 @@
 #  R E S T   A P I   E N D P O I N T S
 ######################################################################
 
-<<<<<<< HEAD
 ######################################################################
 # DELETE A CUSTOMER
 ######################################################################
@@ -104,7 +103,6 @@
     results = [customer.serialize() for customer in customers]
     app.logger.info("Returning %d customers", len(results))
     return jsonify(results), status.HTTP_200_OK
-=======
 
 ######################################################################
 # CREATE A NEW CUSTOMER
@@ -169,5 +167,4 @@
 def handle_data_validation_error(error):
     """Handles bad input data and returns a 400"""
     app.logger.error("DataValidationError: %s", str(error))
-    return jsonify({"error": str(error)}), status.HTTP_400_BAD_REQUEST
->>>>>>> 80cc3a4d
+    return jsonify({"error": str(error)}), status.HTTP_400_BAD_REQUEST